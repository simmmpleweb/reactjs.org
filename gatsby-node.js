/**
 * Copyright (c) 2013-present, Facebook, Inc.
 *
 * @emails react-core
 */

'use strict';

const {resolve} = require('path');
const webpack = require('webpack');
const fs = require('fs');

exports.modifyWebpackConfig = ({config, stage}) => {
  // See https://github.com/FormidableLabs/react-live/issues/5
  config.plugin('ignore', () => new webpack.IgnorePlugin(/^(xor|props)$/));

  config.merge({
    resolve: {
      root: resolve(__dirname, './src'),
      extensions: ['', '.js', '.jsx', '.json'],
    },
  });
  return config;
};

exports.createPages = async ({graphql, boundActionCreators}) => {
  const {createPage, createRedirect} = boundActionCreators;

  // Used to detect and prevent duplicate redirects
  const redirectToSlugMap = {};

  const blogTemplate = resolve('./src/templates/blog.js');
  const communityTemplate = resolve('./src/templates/community.js');
  const docsTemplate = resolve('./src/templates/docs.js');
  const tutorialTemplate = resolve('./src/templates/tutorial.js');

  // Redirect /index.html to root.
  createRedirect({
    fromPath: '/index.html',
    redirectInBrowser: true,
    toPath: '/',
  });

  const allMarkdown = await graphql(
    `
      {
        allMarkdownRemark(limit: 1000) {
          edges {
            node {
              fields {
                redirect
                slug
              }
            }
          }
        }
      }
    `,
  );

  if (allMarkdown.errors) {
    console.error(allMarkdown.errors);

    throw Error(allMarkdown.errors);
  }

  allMarkdown.data.allMarkdownRemark.edges.forEach(edge => {
    const slug = edge.node.fields.slug;

    if (slug === 'docs/error-decoder.html') {
      // No-op so far as markdown templates go.
      // Error codes are managed by a page in src/pages
      // (which gets created by Gatsby during a separate phase).
    } else if (
      slug.includes('blog/') ||
            slug.includes('community/') ||
            slug.includes('contributing/') ||
            slug.includes('docs/') ||
            slug.includes('tutorial/') ||
            slug.includes('warnings/')
    ) {
      let template;
      if (slug.includes('blog/')) {
        template = blogTemplate;
      } else if (slug.includes('community/')) {
        template = communityTemplate;
      } else if (
        slug.includes('contributing/') ||
                slug.includes('docs/') ||
                slug.includes('warnings/')
      ) {
        template = docsTemplate;
      } else if (slug.includes('tutorial/')) {
        template = tutorialTemplate;
      }

      const createArticlePage = path =>
        createPage({
          path: path,
          component: template,
          context: {
            slug,
          },
        });

      // Register primary URL.
      createArticlePage(slug);

      // Register redirects as well if the markdown specifies them.
      if (edge.node.fields.redirect) {
        let redirect = JSON.parse(edge.node.fields.redirect);
        if (!Array.isArray(redirect)) {
          redirect = [redirect];
        }

        redirect.forEach(fromPath => {
          if (redirectToSlugMap[fromPath] != null) {
<<<<<<< HEAD
            console.error(`Duplicate redirect detected from "${fromPath}" to:\n` +
                            `* ${redirectToSlugMap[fromPath]}\n` +
                            `* ${slug}\n`
=======
            console.error(
              `Duplicate redirect detected from "${fromPath}" to:\n` +
                `* ${redirectToSlugMap[fromPath]}\n` +
                `* ${slug}\n`,
>>>>>>> 13c0e48b
            );
            process.exit(1);
          }

          // A leading "/" is required for redirects to work,
          // But multiple leading "/" will break redirects.
          // For more context see github.com/reactjs/reactjs.org/pull/194
          const toPath = slug.startsWith('/') ? slug : `/${slug}`;

          redirectToSlugMap[fromPath] = slug;
          createRedirect({
            fromPath: `/${fromPath}`,
            redirectInBrowser: true,
            toPath,
          });
        });
      }
    }
  });

  const newestBlogEntry = await graphql(
    `
      {
        allMarkdownRemark(
          limit: 1
          filter: {id: {regex: "/blog/"}}
          sort: {fields: [fields___date], order: DESC}
        ) {
          edges {
            node {
              fields {
                slug
              }
            }
          }
        }
      }
    `,
  );
  const newestBlogNode = newestBlogEntry.data.allMarkdownRemark.edges[0].node;

  // Blog landing page should always show the most recent blog entry.
  createRedirect({
    fromPath: '/blog/',
    redirectInBrowser: true,
    toPath: newestBlogNode.fields.slug,
  });

  // Create Codepen example pages
  const htmlTemplate = fs.readFileSync('./examples/index.html', 'utf8');
  fs.readdirSync('./examples').forEach(file => {
    // Only create pages for the JS files
    if (file.toLowerCase().split('.').pop() === 'js') {
      const slug = file.substring(0, file.length - 3);
      const jsTemplate = fs.readFileSync(`./examples/${file}`, 'utf8');

      createPage({
        path: `/examples/${slug}`,
        component: resolve('./src/templates/codepen-example.js'),
        context: {
          slug,
          payload: {
            html: htmlTemplate,
            js: jsTemplate,
          },
        },
      });
    }
  });

};

// Parse date information out of blog post filename.
const BLOG_POST_FILENAME_REGEX = /([0-9]+)\-([0-9]+)\-([0-9]+)\-(.+)\.md$/;

// Add custom fields to MarkdownRemark nodes.
exports.onCreateNode = ({node, boundActionCreators, getNode}) => {
  const {createNodeField} = boundActionCreators;

  switch (node.internal.type) {
    case 'MarkdownRemark':
      const {permalink, redirect_from} = node.frontmatter;
      const {relativePath} = getNode(node.parent);

      let slug = permalink;

      if (!slug) {
        if (relativePath.includes('blog')) {
          // Blog posts don't have embedded permalinks.
          // Their slugs follow a pattern: /blog/<year>/<month>/<day>/<slug>.html
          // The date portion comes from the file name: <date>-<title>.md
          const match = BLOG_POST_FILENAME_REGEX.exec(relativePath);
          const year = match[1];
          const month = match[2];
          const day = match[3];
          const filename = match[4];

          slug = `/blog/${year}/${month}/${day}/${filename}.html`;

          const date = new Date(year, month - 1, day);

          // Blog posts are sorted by date and display the date in their header.
          createNodeField({
            node,
            name: 'date',
            value: date.toJSON(),
          });
        }
      }

      if (!slug) {
        slug = `/${relativePath.replace('.md', '.html')}`;

        // This should only happen for the partials in /content/home,
        // But let's log it in case it happens for other files also.
        console.warn(
          `Warning: No slug found for "${relativePath}". Falling back to default "${slug}".`,
        );
      }

      // Used to generate URL to view this content.
      createNodeField({
        node,
        name: 'slug',
        value: slug,
      });

      // Used to generate a GitHub edit link.
      createNodeField({
        node,
        name: 'path',
        value: relativePath,
      });

      // Used by createPages() above to register redirects.
      createNodeField({
        node,
        name: 'redirect',
        value: redirect_from ? JSON.stringify(redirect_from) : '',
      });
      return;
  }
};

exports.onCreatePage = async ({page, boundActionCreators}) => {
  const {createPage} = boundActionCreators;

  return new Promise(resolvePromise => {
    // page.matchPath is a special key that's used for matching pages only on the client.
    // Explicitly wire up all error code wildcard matches to redirect to the error code page.
    if (page.path.includes('docs/error-decoder.html')) {
      page.matchPath = 'docs/error-decoder:path?';
      page.context.slug = 'docs/error-decoder.html';

      createPage(page);
    }

    resolvePromise();
  });
};<|MERGE_RESOLUTION|>--- conflicted
+++ resolved
@@ -73,11 +73,11 @@
       // (which gets created by Gatsby during a separate phase).
     } else if (
       slug.includes('blog/') ||
-            slug.includes('community/') ||
-            slug.includes('contributing/') ||
-            slug.includes('docs/') ||
-            slug.includes('tutorial/') ||
-            slug.includes('warnings/')
+      slug.includes('community/') ||
+      slug.includes('contributing/') ||
+      slug.includes('docs/') ||
+      slug.includes('tutorial/') ||
+      slug.includes('warnings/')
     ) {
       let template;
       if (slug.includes('blog/')) {
@@ -86,8 +86,8 @@
         template = communityTemplate;
       } else if (
         slug.includes('contributing/') ||
-                slug.includes('docs/') ||
-                slug.includes('warnings/')
+        slug.includes('docs/') ||
+        slug.includes('warnings/')
       ) {
         template = docsTemplate;
       } else if (slug.includes('tutorial/')) {
@@ -115,16 +115,10 @@
 
         redirect.forEach(fromPath => {
           if (redirectToSlugMap[fromPath] != null) {
-<<<<<<< HEAD
-            console.error(`Duplicate redirect detected from "${fromPath}" to:\n` +
-                            `* ${redirectToSlugMap[fromPath]}\n` +
-                            `* ${slug}\n`
-=======
             console.error(
               `Duplicate redirect detected from "${fromPath}" to:\n` +
                 `* ${redirectToSlugMap[fromPath]}\n` +
                 `* ${slug}\n`,
->>>>>>> 13c0e48b
             );
             process.exit(1);
           }
@@ -177,7 +171,12 @@
   const htmlTemplate = fs.readFileSync('./examples/index.html', 'utf8');
   fs.readdirSync('./examples').forEach(file => {
     // Only create pages for the JS files
-    if (file.toLowerCase().split('.').pop() === 'js') {
+    if (
+      file
+        .toLowerCase()
+        .split('.')
+        .pop() === 'js'
+    ) {
       const slug = file.substring(0, file.length - 3);
       const jsTemplate = fs.readFileSync(`./examples/${file}`, 'utf8');
 
@@ -194,7 +193,6 @@
       });
     }
   });
-
 };
 
 // Parse date information out of blog post filename.
